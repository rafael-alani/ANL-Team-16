import logging
from random import randint, uniform, choice
from time import time
from typing import cast

from geniusweb.actions.Accept import Accept
from geniusweb.actions.Action import Action
from geniusweb.actions.Offer import Offer
from geniusweb.actions.PartyId import PartyId
from geniusweb.bidspace.AllBidsList import AllBidsList
from geniusweb.inform.ActionDone import ActionDone
from geniusweb.inform.Finished import Finished
from geniusweb.inform.Inform import Inform
from geniusweb.inform.Settings import Settings
from geniusweb.inform.YourTurn import YourTurn
from geniusweb.issuevalue.Bid import Bid
from geniusweb.issuevalue.Domain import Domain
from geniusweb.party.Capabilities import Capabilities
from geniusweb.party.DefaultParty import DefaultParty
from geniusweb.profile.utilityspace.LinearAdditiveUtilitySpace import (
    LinearAdditiveUtilitySpace,
)
from geniusweb.profileconnection.ProfileConnectionFactory import (
    ProfileConnectionFactory,
)
from geniusweb.progress.ProgressTime import ProgressTime
from geniusweb.references.Parameters import Parameters
from numpy import floor
from tudelft_utilities_logging.ReportToLogger import ReportToLogger

from .utils.opponent_model import OpponentModel
from .utils import wrapper


class Group16Agent(DefaultParty):
    """
    The amazing Python geniusweb agent made by team 16.
    Should store general information so that geniuse web works
    Should store information about the current exchange that isn't related to the opponent
    Opponent model should store information about the opponent
    Opponent/Wrapper should store information about the opponent that we want persistent between encounters
    """

    def __init__(self):
        super().__init__()
        self.find_bid_result = None
        self.best_bid = None
        self.bids_with_utilities = None
        self.logger: ReportToLogger = self.getReporter()

        self.domain: Domain = None
        self.parameters: Parameters = None
        self.profile: LinearAdditiveUtilitySpace = None
        self.progress: ProgressTime = None
        self.me: PartyId = None
        self.other: str = None
        self.settings: Settings = None
        self.storage_dir: str = None
        self.got_opponent = False

        self.last_received_bid: Bid = None
        self.opponent_model: OpponentModel = None
        self.opponent = None
        
        # Session tracking
        self.utility_at_finish: float = 0.0
        self.did_accept: bool = False
        
        self.logger.log(logging.INFO, "party is initialized")

    def notifyChange(self, data: Inform):
        """MUST BE IMPLEMENTED
        This is the entry point of all interaction with your agent after is has been initialised.
        How to handle the received data is based on its class type.

        Args:
            info (Inform): Contains either a request for action or information.
        """

        # a Settings message is the first message that will be send to your
        # agent containing all the information about the negotiation session.
        if isinstance(data, Settings):
            self.settings = cast(Settings, data)
            self.me = self.settings.getID()

            # progress towards the deadline has to be tracked manually through the use of the Progress object
            self.progress = self.settings.getProgress()

            self.parameters = self.settings.getParameters()
            self.storage_dir = self.parameters.get("storage_dir")

            # the profile contains the preferences of the agent over the domain
            profile_connection = ProfileConnectionFactory.create(
                data.getProfile().getURI(), self.getReporter()
            )
            self.profile = profile_connection.getProfile()
            self.domain = self.profile.getDomain()
            profile_connection.close()

        # ActionDone informs you of an action (an offer or an accept)
        # that is performed by one of the agents (including yourself).
        elif isinstance(data, ActionDone):
            action = cast(ActionDone, data).getAction()
            actor = action.getActor()

            # ignore action if it is our action
            if actor != self.me:
                # obtain the name of the opponent, cutting of the position ID.
                self.other = str(actor).rsplit("_", 1)[0]

                # process action done by opponent
                self.opponent_action(action)
        # YourTurn notifies you that it is your turn to act
        elif isinstance(data, YourTurn):
            # execute a turn
            self.my_turn()

        # Finished will be send if the negotiation has ended (through agreement or deadline)
        elif isinstance(data, Finished):
            # RAFA: check if agreement reached
            agreements = cast(Finished, data).getAgreements()
            if len(agreements.getMap()) > 0:
                agreed_bid = agreements.getMap()[self.me]
                self.utility_at_finish = float(self.profile.getUtility(agreed_bid))
                self.logger.log(logging.INFO, f"Agreement reached with utility: {self.utility_at_finish}")
            else:
                self.utility_at_finish = 0.0
                self.logger.log(logging.INFO, "No agreement reached")
            
            self.save_data()
            # terminate the agent MUST BE CALLED
            self.logger.log(logging.INFO, "party is terminating:")
            super().terminate()
        else:
            self.logger.log(logging.WARNING, "Ignoring unknown info " + str(data))

    def getCapabilities(self) -> Capabilities:
        """MUST BE IMPLEMENTED
        Method to indicate to the protocol what the capabilities of this agent are.
        Leave it as is for the ANL 2022 competition

        Returns:
            Capabilities: Capabilities representation class
        """
        return Capabilities(
            set(["SAOP"]),
            set(["geniusweb.profile.utilityspace.LinearAdditive"]),
        )

    def send_action(self, action: Action):
        """Sends an action to the opponent(s)

        Args:
            action (Action): action of this agent
        """
        self.getConnection().send(action)

    # give a description of your agent
    def getDescription(self) -> str:
        """MUST BE IMPLEMENTED
        Returns a description of your agent. 1 or 2 sentences.

        Returns:
            str: Agent description
        """
        return "Team 16's agent, the best agent in the tournament!"

    def opponent_action(self, action):
        """Process an action that was received from the opponent.

        Args:
            action (Action): action of opponent
        """
        # if it is an offer, set the last received bid
        if isinstance(action, Offer):
            # create opponent model if it was not yet initialised
            if self.opponent_model is None:
                self.opponent_model = OpponentModel(self.domain)

            bid = cast(Offer, action).getBid()
            
            # Get our utility for this bid
            our_utility = float(self.profile.getUtility(bid))

            # update opponent model with bid and our utility
            self.opponent_model.update(bid, our_utility)
            
            # set bid as last received
            self.last_received_bid = bid

    def my_turn(self):
        """This method is called when it is our turn. It should decide upon an action
        to perform and send this action to the opponent.
        """
        # Only try to load opponent data if we know who the opponent is, might be wrong
        if self.other is not None and not self.got_opponent:
            self.opponent = wrapper.get_opponent_data(self.parameters.get("storage_dir"), self.other)
            # Apply opponent learned parameters using OpponentModel's learn_from_past_sessions
            if self.opponent_model is not None and self.opponent.sessions:
                # Use the existing learn_from_past_sessions method in the OpponentModel class
                self.opponent_model.learn_from_past_sessions(self.opponent.sessions)
            self.got_opponent = True
            
        # check if the last received offer is good enough
        if self.accept_condition(self.last_received_bid):
            # if so, accept the offer
            action = Accept(self.me, self.last_received_bid)
            self.did_accept = True
        else:
            # if not, find a bid to propose as counter offer
            bid = self.find_bid()
            action = Offer(self.me, bid)

        # send the action
        self.send_action(action)

    def save_data(self):
        """This method is called after the negotiation is finished. It can be used to store data
        for learning capabilities. Note that no extensive calculations can be done within this method.
        Taking too much time might result in your agent being killed, so use it for storage only.
        """
        # problem with  trying to save opponent data if we don't have an opponent response yet
        if self.other is not None and self.opponent is not None:
            wrapper.create_and_save_session_data(
                opponent=self.opponent,
                savepath=self.parameters.get("storage_dir"),
                progress=self.progress.get(time() * 1000),
                utility_at_finish=self.utility_at_finish,
                did_accept=self.did_accept,
                opponent_model=self.opponent_model
            )
        else:
            self.logger.log(logging.INFO, "No opponent data to save (opponent unknown or no model created)")
        
        self.got_opponent = False
        data = "Data for learning (see README.md)"
        with open(f"{self.storage_dir}/data.md", "w") as f:
            f.write(data)

    ###########################################################################################
    ################################## Example methods below ##################################
    ###########################################################################################

    def accept_condition(self, bid: Bid) -> bool:
        if bid is None:
            return False

        # Keep track of the best bid the opponent made so far
        utility = self.profile.getUtility(bid)
        if self.best_bid is None or self.profile.getUtility(self.best_bid) < utility:
            self.best_bid = bid

        # progress of the negotiation session between 0 and 1 (1 is deadline)
        progress = self.progress.get(time() * 1000)

        # Use learned parameters from opponent model
        threshold = 0.95
        if self.opponent_model and hasattr(self.opponent_model, 'force_accept_at_remaining_turns'):
            threshold = max(0.85, 1 - 0.3 * self.opponent_model.force_accept_at_remaining_turns)

        # very basic approach that accepts if the offer is valued above 0.7 and
        # 95% of the time towards the deadline has passed
        conditions = [
            self.profile.getUtility(bid) > 0.8,
            progress > threshold,
        ]
<<<<<<< HEAD
        return any(conditions)

    def find_bid(self) -> Bid:
        # NOTE
        # Use the opponent model to improve bidding strategy:
        # 1. self.opponent_model.get_opponent_type() - Returns opponent type (HARDHEADED, CONCEDER, NEUTRAL)
        # 2. self.opponent_model.get_top_issues(3) - Returns top 3 issues important to opponent as [(issue_id, weight),...]
        # 3. self.opponent_model.get_predicted_utility(bid) - Estimate opponent's utility for a bid
        # 4. self.opponent_model.best_bid_for_us - Best bid received (highest utility for us)
        
        
        # Current basic implementation below:
        # compose a list of all possible bids
        domain = self.profile.getDomain()
        all_bids = AllBidsList(domain)
=======
        return all(conditions)


    # paper 1:
    # paper 2: https://www.researchgate.net/publication/2526436_Multi-Issue_Negotiation_Under_Time_Constraints
    def find_bid(self) -> Bid:
        """
        Determines the next bid to offer.
        - Starts by offering bids from the top 1% ranked by utility.
        - Expands the bid range dynamically as time progresses, up to the top 20%.
        - If time is running out, proposes the best bid received from the opponent.
        """

        # Get the current progress of the negotiation (0 to 1 scale)
        progress = self.progress.get(time() * 1000)

        # Calculate the minimum utility threshold dynamically based on progress
        # If the opponent's best bid meets the dynamically decreasing utility requirement, offer it
        # Add randomness and variation to the threshold to make us less predictable
        if self.best_bid is not None:
            #min_utility_threshold = max(0.5, 1.4 - 0.9 * progress)
            random_variation = uniform(-0.02, 0.02)
            random_strategy = choice(['linear', 'quadratic'])
            if random_strategy == 'linear':
                min_utility_threshold = max(0.5, min(1.0, -0.5 * progress + 1 + random_variation))
            else:
                min_utility_threshold = max(0.5, min(1.0, -0.5 * (progress ** 2) + 1 + random_variation))
>>>>>>> 5be94e8e

            best_bid_utility = float(self.profile.getUtility(self.best_bid))

            if best_bid_utility >= min_utility_threshold:
                return self.best_bid

<<<<<<< HEAD
        # RAFA: we're late in the negotiation, consider returning the best bid we received
        progress = self.progress.get(time() * 1000)
        if progress > 0.95 and self.opponent_model is not None and self.opponent_model.best_bid_for_us is not None:
            return self.opponent_model.best_bid_for_us

        return best_bid
=======
        # Retrieve all possible bids in the domain
        domain = self.profile.getDomain()
        all_bids = AllBidsList(domain)
        num_of_bids = all_bids.size()
>>>>>>> 5be94e8e

        # If bids with utilities haven't been calculated yet, compute them
        if self.bids_with_utilities is None:
            self.bids_with_utilities = []

            # Calculate utility for each bid and store them in a list
            for index in range(num_of_bids):
                bid = all_bids.get(index)
                bid_utility = float(self.profile.getUtility(bid))
                self.bids_with_utilities.append((bid, bid_utility))

            # Sort bids by utility from high to low
            self.bids_with_utilities.sort(key=lambda tup: tup[1], reverse=True)

        # Expand the range of acceptable bids over time (starts at 1% and increases gradually up to 20%)
        increasing_percentage = min(0.01 + progress * 0.19, 0.2)
        expanded_top_bids = max(5, floor(num_of_bids * increasing_percentage))

        # Dynamically decrease threshold: as time progresses, the threshold lowers, making concessions more likely
        #dynamic_threshold = max(0.5, 1 - progress * 0.5)

        # If progress exceeds the threshold, offer the best bid from the opponent
        #if progress > dynamic_threshold and self.best_bid is not None:
        #    return self.best_bid

        # Randomly select a bid from the expanded top bids range
        next_bid = randint(0, expanded_top_bids - 1)
        self.find_bid_result = self.bids_with_utilities[next_bid][0]
        return self.bids_with_utilities[next_bid][0]<|MERGE_RESOLUTION|>--- conflicted
+++ resolved
@@ -264,7 +264,6 @@
             self.profile.getUtility(bid) > 0.8,
             progress > threshold,
         ]
-<<<<<<< HEAD
         return any(conditions)
 
     def find_bid(self) -> Bid:
@@ -277,16 +276,6 @@
         
         
         # Current basic implementation below:
-        # compose a list of all possible bids
-        domain = self.profile.getDomain()
-        all_bids = AllBidsList(domain)
-=======
-        return all(conditions)
-
-
-    # paper 1:
-    # paper 2: https://www.researchgate.net/publication/2526436_Multi-Issue_Negotiation_Under_Time_Constraints
-    def find_bid(self) -> Bid:
         """
         Determines the next bid to offer.
         - Starts by offering bids from the top 1% ranked by utility.
@@ -308,26 +297,16 @@
                 min_utility_threshold = max(0.5, min(1.0, -0.5 * progress + 1 + random_variation))
             else:
                 min_utility_threshold = max(0.5, min(1.0, -0.5 * (progress ** 2) + 1 + random_variation))
->>>>>>> 5be94e8e
 
             best_bid_utility = float(self.profile.getUtility(self.best_bid))
 
             if best_bid_utility >= min_utility_threshold:
                 return self.best_bid
 
-<<<<<<< HEAD
-        # RAFA: we're late in the negotiation, consider returning the best bid we received
-        progress = self.progress.get(time() * 1000)
-        if progress > 0.95 and self.opponent_model is not None and self.opponent_model.best_bid_for_us is not None:
-            return self.opponent_model.best_bid_for_us
-
-        return best_bid
-=======
         # Retrieve all possible bids in the domain
         domain = self.profile.getDomain()
         all_bids = AllBidsList(domain)
         num_of_bids = all_bids.size()
->>>>>>> 5be94e8e
 
         # If bids with utilities haven't been calculated yet, compute them
         if self.bids_with_utilities is None:
@@ -356,4 +335,10 @@
         # Randomly select a bid from the expanded top bids range
         next_bid = randint(0, expanded_top_bids - 1)
         self.find_bid_result = self.bids_with_utilities[next_bid][0]
+
+         # RAFA: we're late in the negotiation, consider returning the best bid we received
+        progress = self.progress.get(time() * 1000)
+        if progress > 0.95 and self.opponent_model is not None and self.opponent_model.best_bid_for_us is not None:
+            return self.opponent_model.best_bid_for_us
+
         return self.bids_with_utilities[next_bid][0]