--- conflicted
+++ resolved
@@ -193,26 +193,8 @@
         for learning capabilities. Note that no extensive calculations can be done within this method.
         Taking too much time might result in your agent being killed, so use it for storage only.
         """
-<<<<<<< HEAD
-        # TODO: Implement data saving for opponent modeling
-        # - Save opponent type classification (HARDHEADED, CONCEDER, NEUTRAL)
-        # - Save concession rates for each opponent
-        # - Save top issues for each opponent identified by get_top_issues()
-        # - This will help improve bidding/acceptance strategies in future negotiations
-        #
-        # Example code:
-        # if self.opponent_model and hasattr(self.opponent_model, 'get_opponent_type'):
-        #     opponent_data = {
-        #         "type": self.opponent_model.get_opponent_type(),
-        #         "concession_rate": self.opponent_model.get_concession_rate(),
-        #         "top_issues": self.opponent_model.get_top_issues(3)
-        #     }
-        #     # Save this data for later use
-        
-=======
         wrapper.save_opponent_data(self.parameters.get("storage_dir"), self.opponent)
         self.got_opponent = False
->>>>>>> b98e3daa
         data = "Data for learning (see README.md)"
         with open(f"{self.storage_dir}/data.md", "w") as f:
             f.write(data)
